--- conflicted
+++ resolved
@@ -600,13 +600,9 @@
                                 
                         dt_list.append(frame)
                         err_list.append(frame_err)
-<<<<<<< HEAD
-                    
+                        
                     # Mean-combine the images if there are multiple exposures per nod
-                    dt_bkg, err_bkg = su.combine_detector_images(dt_list, err_list, collapse='mean')
-=======
                     dt_bkg, err_bkg = su.combine_frames(dt_list, err_list, collapse='mean')
->>>>>>> 05102aca
                     
                     # Select the current nod position
                     pos = set()
@@ -629,21 +625,14 @@
                             for j, d in enumerate(range(1, len(hdu))):
                                 gain = hdu[d].header[self.key_gain]
                                 frame.append(hdu[d].data)
-<<<<<<< HEAD
                                 # Calculate the shot-noise for this detector
-                                #frame_err.append(np.zeros_like(hdu[d].data))
-                                frame_err.append(su.detector_shotnoise(hdu[d].data, ron[j], GAIN=gain, NDIT=ndit))
-                                hdr[self.key_gain+str(j)] = gain
-
-                        # Subtract the nod-pair from each other
-                        frame_bkg_cor, err_bkg_cor = su.combine_detector_images([frame, -dt_bkg], [frame_err, err_bkg], 
-                                                                                collapse='sum')
-=======
                                 frame_err.append(np.zeros_like(hdu[d].data))
                                 # frame_err.append(su.detector_shotnoise(hdu[d].data, ron[j], GAIN=gain, NDIT=ndit))
                                 # hdr[self.key_gain+str(j)] = gain
+                        
+                        # Subtract the nod-pair from each other
                         frame_bkg_cor, err_bkg_cor = su.combine_frames([frame, -dt_bkg], [frame_err, err_bkg], collapse='sum')
->>>>>>> 05102aca
+                        
                         frame_bkg_cor, err_bkg_cor = su.util_correct_readout_artifact(frame_bkg_cor, err_bkg_cor, bpm, tw, debug=False)
                         # Apply the flat-fielding, only now??
                         frame_bkg_cor, err_bkg_cor = su.util_flat_fielding(frame_bkg_cor, err_bkg_cor, flat, debug=False)
@@ -702,12 +691,7 @@
                 
                 # Mean-combine the images per detector for each nodding position
                 print("Combining {0:d} frames at slit position {1:s}...".format(j+1, pos))
-<<<<<<< HEAD
-                combined, combined_err = su.combine_detector_images(dt, dt_err, collapse='mean')
-
-=======
                 combined, combined_err = su.combine_frames(dt, dt_err, collapse='mean')
->>>>>>> 05102aca
                 # plt.imshow(combined_err[0]<1)
                 # plt.imshow(combined_err[0], vmin=0, vmax=8)
                 # plt.show()
